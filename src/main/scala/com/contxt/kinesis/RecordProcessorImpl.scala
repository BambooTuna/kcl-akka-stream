package com.contxt.kinesis

import java.time.ZonedDateTime

import akka.Done
<<<<<<< HEAD
import akka.stream.scaladsl.SourceQueueWithComplete
import akka.stream.{KillSwitch, QueueOfferResult}
=======
import akka.stream.{KillSwitch, QueueOfferResult}
import akka.stream.scaladsl.SourceQueueWithComplete
import com.amazonaws.services.kinesis.clientlibrary.exceptions.{
  KinesisClientLibDependencyException,
  KinesisClientLibRetryableException,
  ShutdownException,
  ThrottlingException
}
import com.amazonaws.services.kinesis.clientlibrary.interfaces.IRecordProcessorCheckpointer
import com.amazonaws.services.kinesis.clientlibrary.interfaces.v2.{IRecordProcessor, IShutdownNotificationAware}
import com.amazonaws.services.kinesis.clientlibrary.lib.worker.ShutdownReason
import com.amazonaws.services.kinesis.clientlibrary.types._
import java.time.ZonedDateTime
>>>>>>> fefa75d5
import org.slf4j.LoggerFactory
import software.amazon.kinesis.exceptions.{KinesisClientLibDependencyException, ShutdownException, ThrottlingException}
import software.amazon.kinesis.lifecycle.events.{InitializationInput, LeaseLostInput, ProcessRecordsInput, ShardEndedInput, ShutdownRequestedInput}
import software.amazon.kinesis.lifecycle.{ShutdownInput, ShutdownReason}
import software.amazon.kinesis.processor.{RecordProcessorCheckpointer, ShardRecordProcessor}
import software.amazon.kinesis.retrieval.kpl.ExtendedSequenceNumber

import scala.collection.JavaConversions._
import scala.collection.immutable.Queue
<<<<<<< HEAD
=======
import scala.concurrent.{Await, ExecutionContext, Future}
>>>>>>> fefa75d5
import scala.concurrent.duration._
import scala.concurrent.{Await, ExecutionContext, Future}
import scala.util.Try
import scala.util.control.NonFatal

private[kinesis] class ShardCheckpointTracker(shardCheckpointConfig: ShardCheckpointConfig) {
  private val lock = new Object

  private var unprocessedInFlightRecords = Queue.empty[KinesisRecord]
  private var lastCheckpointedAt = ZonedDateTime.now()
  private var lastProcessedButNotCheckpointed = Option.empty[KinesisRecord]
  private var processedButNotCheckpointedCount = 0

  def nrOfInFlightRecords: Int = lock.synchronized {
    unprocessedInFlightRecords.size + processedButNotCheckpointedCount
  }

  def nrOfProcessedUncheckpointedRecords: Int = lock.synchronized {
    popProcessedRecords()
    processedButNotCheckpointedCount
  }

  def watchForCompletion(records: Iterable[KinesisRecord]): Unit = lock.synchronized {
    unprocessedInFlightRecords ++= records
  }

  def shouldCheckpoint: Boolean = lock.synchronized {
    popProcessedRecords()

    processedButNotCheckpointedCount >= shardCheckpointConfig.checkpointAfterProcessingNrOfRecords ||
    durationSinceLastCheckpoint() >= shardCheckpointConfig.checkpointPeriod
  }

  def checkpointLastProcessedRecord(checkpointLogic: KinesisRecord => Unit): Unit = lock.synchronized {
    popProcessedRecords()

    lastProcessedButNotCheckpointed.foreach { kinesisRecord =>
      try {
        checkpointLogic(kinesisRecord)
        lastProcessedButNotCheckpointed = None
      } finally {
        clearCheckpointTriggers()
      }
    }
  }

  def allInFlightRecordsProcessed: Boolean = lock.synchronized {
    unprocessedInFlightRecords.forall(_.completionFuture.isCompleted)
  }

  def allInFlightRecordsProcessedFuture(implicit ec: ExecutionContext): Future[Done] = lock.synchronized {
    Future
      .sequence(unprocessedInFlightRecords.map(_.completionFuture))
      .map(_ => Done)
  }

  private def popProcessedRecords(): Unit = {
    val processedRecords =
      unprocessedInFlightRecords.takeWhile(_.completionFuture.isCompleted)
    unprocessedInFlightRecords = unprocessedInFlightRecords.drop(processedRecords.size)
    processedButNotCheckpointedCount += processedRecords.size
    lastProcessedButNotCheckpointed = processedRecords.lastOption.orElse(lastProcessedButNotCheckpointed)
  }

  private def clearCheckpointTriggers(): Unit = {
    processedButNotCheckpointedCount = 0
    lastCheckpointedAt = ZonedDateTime.now()
  }

  private def durationSinceLastCheckpoint(): Duration = {
    java.time.Duration
      .between(lastCheckpointedAt, ZonedDateTime.now())
      .toMillis
      .millis
  }
}

private[kinesis] class RecordProcessorImpl(
<<<<<<< HEAD
  kinesisAppId: KinesisAppId,
  streamKillSwitch: KillSwitch,
  streamTerminationFuture: Future[Done],
  queue: SourceQueueWithComplete[IndexedSeq[KinesisRecord]],
  shardCheckpointConfig: ShardCheckpointConfig,
  consumerStats: ConsumerStats
) extends ShardRecordProcessor {
=======
    kinesisAppId: KinesisAppId,
    streamKillSwitch: KillSwitch,
    streamTerminationFuture: Future[Done],
    queue: SourceQueueWithComplete[IndexedSeq[KinesisRecord]],
    shardCheckpointConfig: ShardCheckpointConfig,
    consumerStats: ConsumerStats
) extends IRecordProcessor
    with IShutdownNotificationAware {
>>>>>>> fefa75d5
  private val log = LoggerFactory.getLogger(getClass)

  private val shardCheckpointTracker = new ShardCheckpointTracker(shardCheckpointConfig)
  private var shardId: String = _
  private lazy val shardConsumerId = ShardConsumerId(kinesisAppId, shardId)

  override def initialize(initializationInput: InitializationInput): Unit = {
    shardId = initializationInput.shardId()
    val offsetString = getOffsetString(initializationInput.extendedSequenceNumber())
    consumerStats.reportInitialization(shardConsumerId)
    log.info(s"Starting $shardConsumerId at $offsetString.")
  }

  override def processRecords(processRecordsInput: ProcessRecordsInput): Unit = {
    try {
      val records = processRecordsInput.records().toIndexedSeq
      val kinesisRecords = records.map(KinesisRecord.fromMutableRecord)
      shardCheckpointTracker.watchForCompletion(kinesisRecords)
      recordCheckpointerStats()
      if (shardCheckpointTracker.shouldCheckpoint)
        checkpointAndHandleErrors(processRecordsInput.checkpointer())
      if (kinesisRecords.nonEmpty) blockToEnqueueAndHandleResult(kinesisRecords)
    } catch {
      case NonFatal(e) =>
        log.error("Unhandled exception in `processRecords()`, failing the streaming...", e)
        streamKillSwitch.abort(e)
    }
  }

  override def leaseLost(leaseLostInput: LeaseLostInput): Unit = {
    queue.complete()
    log.info(s"Lease lost: $shardId")
  }

  override def shardEnded(shardEndedInput: ShardEndedInput): Unit = {
    log.info(s"Shard end: $shardId")
    shutdown(
      ShutdownInput
        .builder()
        .checkpointer(shardEndedInput.checkpointer())
        .shutdownReason(ShutdownReason.SHARD_END)
        .build()
    )
  }

  override def shutdownRequested(shutdownRequestedInput: ShutdownRequestedInput): Unit = {
    log.info(s"Shutdown requested: $shardId")
    shutdown(
      ShutdownInput
        .builder()
        .checkpointer(shutdownRequestedInput.checkpointer())
        .shutdownReason(ShutdownReason.REQUESTED)
        .build()
    )
  }

  private def shutdown(shutdownInput: ShutdownInput): Unit = {
    val shutdownReason = shutdownInput.shutdownReason()

    shutdownReason match {
<<<<<<< HEAD
      case ShutdownReason.LEASE_LOST =>
=======
      case ShutdownReason.ZOMBIE =>
>>>>>>> fefa75d5
      // Do nothing.

      case ShutdownReason.SHARD_END =>
        waitForInFlightRecordsOrTermination()
        checkpointAndHandleErrors(shutdownInput.checkpointer(), shardEnd = true)

      case ShutdownReason.REQUESTED =>
        /* The shutdown can be requested due to a stream failure or downstream cancellation. In either of these cases,
         * some records will never be processed, so we should not block waiting for all the records to complete.
         * Additionally, when we know the stream failed, and is being torn down, it's pointless to wait for in-flight
         * records to complete. */
        waitForInFlightRecordsUnlessStreamFailed(shardCheckpointConfig.maxWaitForCompletionOnStreamShutdown)
        checkpointAndHandleErrors(shutdownInput.checkpointer())
    }

    queue.complete()
    consumerStats.reportShutdown(shardConsumerId, shutdownReason)
    log.info(s"Finished shutting down $shardConsumerId, reason: $shutdownReason.")
  }

  private def blockToEnqueueAndHandleResult(kinesisRecords: IndexedSeq[KinesisRecord]): Unit = {
    try {
      kinesisRecords.foreach(consumerStats.trackRecord(shardConsumerId, _))
      val enqueueFuture =
        consumerStats.trackBatchEnqueue(shardConsumerId, kinesisRecords.size) {
          queue.offer(kinesisRecords)
        }
      Await.result(enqueueFuture, Duration.Inf) match {
        case QueueOfferResult.Enqueued =>
        // Do nothing.

        case QueueOfferResult.QueueClosed =>
        // Do nothing.

        case QueueOfferResult.Dropped =>
          streamKillSwitch.abort(
<<<<<<< HEAD
            new AssertionError("RecordProcessor source queue must use `OverflowStrategy.Backpressure`.")
=======
            new AssertionError(
              "RecordProcessor source queue must use `OverflowStrategy.Backpressure`."
            )
>>>>>>> fefa75d5
          )

        case QueueOfferResult.Failure(e) =>
          streamKillSwitch.abort(e)
      }
    } catch {
      case NonFatal(e) => streamKillSwitch.abort(e)
    }
  }

  private def checkpointAndHandleErrors(checkpointer: RecordProcessorCheckpointer, shardEnd: Boolean = false): Unit = {
    try {
      if (shardEnd && shardCheckpointTracker.allInFlightRecordsProcessed) {
        // Checkpointing the actual offset is not enough. Instead, we are required to use the checkpoint()
        // method without arguments, which is not covered by Kinesis documentation.
        checkpointer.checkpoint()
        consumerStats.checkpointShardEndAcked(shardConsumerId)
        log.info(s"Successfully checkpointed $shardConsumerId at SHARD_END.")
      } else {
        shardCheckpointTracker.checkpointLastProcessedRecord { kinesisRecord =>
          val seqNumber = kinesisRecord.sequenceNumber
          val subSeqNumber = kinesisRecord.subSequenceNumber.getOrElse(0L)
          checkpointer.checkpoint(seqNumber, subSeqNumber)
          consumerStats.checkpointAcked(shardConsumerId)
          log.info(s"Successfully checkpointed $shardConsumerId at ${kinesisRecord.offsetString}.")
        }
      }
    } catch {
      case e: ShutdownException =>
      // Do nothing.

      case e @ (_: ThrottlingException | _: KinesisClientLibDependencyException) =>
        consumerStats.checkpointDelayed(shardConsumerId, e)
        log.error(s"Failed to checkpoint $shardConsumerId, will retry later.", e)

      case NonFatal(e) =>
        consumerStats.checkpointFailed(shardConsumerId, e)
        log.error(s"Failed to checkpoint $shardConsumerId, failing the streaming...", e)
        streamKillSwitch.abort(e)
    }
  }

  private def recordCheckpointerStats(): Unit = {
<<<<<<< HEAD
    consumerStats.recordNrOfInFlightRecords(shardConsumerId, shardCheckpointTracker.nrOfInFlightRecords)
=======
    consumerStats.recordNrOfInFlightRecords(
      shardConsumerId,
      shardCheckpointTracker.nrOfInFlightRecords
    )
>>>>>>> fefa75d5
    consumerStats.recordNrOfProcessedUncheckpointedRecords(
      shardConsumerId,
      shardCheckpointTracker.nrOfProcessedUncheckpointedRecords
    )
  }

  private def waitForInFlightRecordsOrTermination(): Unit = {
    import scala.concurrent.ExecutionContext.Implicits.global

<<<<<<< HEAD
    val allProcessedOrTermination =
      Future.firstCompletedOf(Seq(shardCheckpointTracker.allInFlightRecordsProcessedFuture, streamTerminationFuture))
=======
    val allProcessedOrTermination = Future.firstCompletedOf(
      Seq(
        shardCheckpointTracker.allInFlightRecordsProcessedFuture,
        streamTerminationFuture
      )
    )
>>>>>>> fefa75d5
    Try(Await.result(allProcessedOrTermination, Duration.Inf))
  }

  private def waitForInFlightRecordsUnlessStreamFailed(waitDuration: Duration): Unit = {
    import scala.concurrent.ExecutionContext.Implicits.global

    val hasStreamFailed = {
      if (streamTerminationFuture.isCompleted)
        Try(Await.result(streamTerminationFuture, 0.seconds)).isFailure
      else false
    }
    if (!hasStreamFailed)
      Try(Await.result(shardCheckpointTracker.allInFlightRecordsProcessedFuture, waitDuration))
  }

  private def getOffsetString(n: ExtendedSequenceNumber): String = {
    s"Offset(sequenceNumber=${n.sequenceNumber()}, subSequenceNumber=${n.subSequenceNumber()})"
  }
}<|MERGE_RESOLUTION|>--- conflicted
+++ resolved
@@ -3,37 +3,23 @@
 import java.time.ZonedDateTime
 
 import akka.Done
-<<<<<<< HEAD
 import akka.stream.scaladsl.SourceQueueWithComplete
 import akka.stream.{KillSwitch, QueueOfferResult}
-=======
-import akka.stream.{KillSwitch, QueueOfferResult}
-import akka.stream.scaladsl.SourceQueueWithComplete
-import com.amazonaws.services.kinesis.clientlibrary.exceptions.{
-  KinesisClientLibDependencyException,
-  KinesisClientLibRetryableException,
-  ShutdownException,
-  ThrottlingException
-}
-import com.amazonaws.services.kinesis.clientlibrary.interfaces.IRecordProcessorCheckpointer
-import com.amazonaws.services.kinesis.clientlibrary.interfaces.v2.{IRecordProcessor, IShutdownNotificationAware}
-import com.amazonaws.services.kinesis.clientlibrary.lib.worker.ShutdownReason
-import com.amazonaws.services.kinesis.clientlibrary.types._
-import java.time.ZonedDateTime
->>>>>>> fefa75d5
 import org.slf4j.LoggerFactory
 import software.amazon.kinesis.exceptions.{KinesisClientLibDependencyException, ShutdownException, ThrottlingException}
-import software.amazon.kinesis.lifecycle.events.{InitializationInput, LeaseLostInput, ProcessRecordsInput, ShardEndedInput, ShutdownRequestedInput}
+import software.amazon.kinesis.lifecycle.events.{
+  InitializationInput,
+  LeaseLostInput,
+  ProcessRecordsInput,
+  ShardEndedInput,
+  ShutdownRequestedInput
+}
 import software.amazon.kinesis.lifecycle.{ShutdownInput, ShutdownReason}
 import software.amazon.kinesis.processor.{RecordProcessorCheckpointer, ShardRecordProcessor}
 import software.amazon.kinesis.retrieval.kpl.ExtendedSequenceNumber
 
 import scala.collection.JavaConversions._
 import scala.collection.immutable.Queue
-<<<<<<< HEAD
-=======
-import scala.concurrent.{Await, ExecutionContext, Future}
->>>>>>> fefa75d5
 import scala.concurrent.duration._
 import scala.concurrent.{Await, ExecutionContext, Future}
 import scala.util.Try
@@ -112,24 +98,13 @@
 }
 
 private[kinesis] class RecordProcessorImpl(
-<<<<<<< HEAD
-  kinesisAppId: KinesisAppId,
-  streamKillSwitch: KillSwitch,
-  streamTerminationFuture: Future[Done],
-  queue: SourceQueueWithComplete[IndexedSeq[KinesisRecord]],
-  shardCheckpointConfig: ShardCheckpointConfig,
-  consumerStats: ConsumerStats
-) extends ShardRecordProcessor {
-=======
     kinesisAppId: KinesisAppId,
     streamKillSwitch: KillSwitch,
     streamTerminationFuture: Future[Done],
     queue: SourceQueueWithComplete[IndexedSeq[KinesisRecord]],
     shardCheckpointConfig: ShardCheckpointConfig,
     consumerStats: ConsumerStats
-) extends IRecordProcessor
-    with IShutdownNotificationAware {
->>>>>>> fefa75d5
+) extends ShardRecordProcessor {
   private val log = LoggerFactory.getLogger(getClass)
 
   private val shardCheckpointTracker = new ShardCheckpointTracker(shardCheckpointConfig)
@@ -190,11 +165,7 @@
     val shutdownReason = shutdownInput.shutdownReason()
 
     shutdownReason match {
-<<<<<<< HEAD
       case ShutdownReason.LEASE_LOST =>
-=======
-      case ShutdownReason.ZOMBIE =>
->>>>>>> fefa75d5
       // Do nothing.
 
       case ShutdownReason.SHARD_END =>
@@ -231,13 +202,7 @@
 
         case QueueOfferResult.Dropped =>
           streamKillSwitch.abort(
-<<<<<<< HEAD
             new AssertionError("RecordProcessor source queue must use `OverflowStrategy.Backpressure`.")
-=======
-            new AssertionError(
-              "RecordProcessor source queue must use `OverflowStrategy.Backpressure`."
-            )
->>>>>>> fefa75d5
           )
 
         case QueueOfferResult.Failure(e) =>
@@ -281,14 +246,7 @@
   }
 
   private def recordCheckpointerStats(): Unit = {
-<<<<<<< HEAD
     consumerStats.recordNrOfInFlightRecords(shardConsumerId, shardCheckpointTracker.nrOfInFlightRecords)
-=======
-    consumerStats.recordNrOfInFlightRecords(
-      shardConsumerId,
-      shardCheckpointTracker.nrOfInFlightRecords
-    )
->>>>>>> fefa75d5
     consumerStats.recordNrOfProcessedUncheckpointedRecords(
       shardConsumerId,
       shardCheckpointTracker.nrOfProcessedUncheckpointedRecords
@@ -298,17 +256,8 @@
   private def waitForInFlightRecordsOrTermination(): Unit = {
     import scala.concurrent.ExecutionContext.Implicits.global
 
-<<<<<<< HEAD
     val allProcessedOrTermination =
       Future.firstCompletedOf(Seq(shardCheckpointTracker.allInFlightRecordsProcessedFuture, streamTerminationFuture))
-=======
-    val allProcessedOrTermination = Future.firstCompletedOf(
-      Seq(
-        shardCheckpointTracker.allInFlightRecordsProcessedFuture,
-        streamTerminationFuture
-      )
-    )
->>>>>>> fefa75d5
     Try(Await.result(allProcessedOrTermination, Duration.Inf))
   }
 
