package com.contxt.kinesis

import java.time.Instant

import akka.Done
import akka.util.ByteString
<<<<<<< HEAD
import software.amazon.awssdk.services.kinesis.model.EncryptionType
import software.amazon.kinesis.retrieval.KinesisClientRecord

import scala.concurrent.{Future, Promise}

case class KinesisRecord(
  data: ByteString,
  partitionKey: String,
  explicitHashKey: Option[String],
  sequenceNumber: String,
  subSequenceNumber: Option[Long],
  approximateArrivalTimestamp: Instant,
  encryptionType: Option[EncryptionType]
=======
import com.amazonaws.services.kinesis.clientlibrary.types.UserRecord
import com.amazonaws.services.kinesis.model.Record
import java.time.Instant
import scala.concurrent.{Future, Promise}

case class KinesisRecord(
    /** See [[com.amazonaws.services.kinesis.model.Record.getData]] for more details. */
    data: ByteString,
    /** See [[com.amazonaws.services.kinesis.model.Record.getPartitionKey]] for more details. */
    partitionKey: String,
    /** See [[com.amazonaws.services.kinesis.clientlibrary.types.UserRecord.getExplicitHashKey]] for more details. */
    explicitHashKey: Option[String],
    /** See [[com.amazonaws.services.kinesis.model.Record.getSequenceNumber]] for more details. */
    sequenceNumber: String,
    /** See [[com.amazonaws.services.kinesis.clientlibrary.types.UserRecord.getSubSequenceNumber]] for more details. */
    subSequenceNumber: Option[Long],
    /** See [[com.amazonaws.services.kinesis.model.Record.getApproximateArrivalTimestamp]] for more details. */
    approximateArrivalTimestamp: Instant,
    /** See [[com.amazonaws.services.kinesis.model.Record.getEncryptionType]] for more details. */
    encryptionType: String
>>>>>>> fefa75d5
) {
  private val completionPromise = Promise[Done]

  private[kinesis] def completionFuture: Future[Done] = completionPromise.future

  /** Record marked as processed are eligible for being checkpointed at driver's discretion.
    *
    * A shard in a Kinesis stream is an ordered sequence of records. The shard is checkpointed by storing an offset
    * of the last processed record. However, if a record is not processed (for example, because of an exception),
    * then no further records after it can be checkpointed.
    *
    * KinesisSource keeps track of all the uncheckpointed records and their ordering. This means you can process
    * records out of order in an asynchronous fashion. Each record must be eventually marked as processed by
    * calling `markProcessed()`, or the steam must be terminated with an exception. If the stream continues
    * after failing to process a record, and not marking it as processed, then no further records can be checkpointed,
    * eventually causing the system to run out of memory. */
  def markProcessed(): Unit = completionPromise.trySuccess(Done)

  private[kinesis] def offsetString: String = {
    subSequenceNumber match {
<<<<<<< HEAD
      case Some(definedSubSequence) =>
        s"Offset(sequenceNumber=$sequenceNumber, subSequenceNumber=$definedSubSequence)"
      case None => s"Offset(sequenceNumber=$sequenceNumber)"
=======
      case Some(definedSubSequence) => s"Offset(sequenceNumber=$sequenceNumber, subSequenceNumber=$definedSubSequence)"
      case None                     => s"Offset(sequenceNumber=$sequenceNumber)"
>>>>>>> fefa75d5
    }
  }
}

object KinesisRecord {
<<<<<<< HEAD
  def fromMutableRecord(record: KinesisClientRecord): KinesisRecord = {
=======
  def fromMutableRecord(record: Record): KinesisRecord = {
    val (subSequenceNumber, explicitHashKey) = record match {
      case userRecord: UserRecord => (Some(userRecord.getSubSequenceNumber), Option(userRecord.getExplicitHashKey))
      case _                      => (None, None)
    }
>>>>>>> fefa75d5
    KinesisRecord(
      data = ByteString(record.data()),
      partitionKey = record.partitionKey(),
      explicitHashKey = Option(record.explicitHashKey()),
      sequenceNumber = record.sequenceNumber(),
      subSequenceNumber = Option(record.subSequenceNumber()),
      approximateArrivalTimestamp = record.approximateArrivalTimestamp(),
      encryptionType = Option(record.encryptionType())
    )
  }
}<|MERGE_RESOLUTION|>--- conflicted
+++ resolved
@@ -4,42 +4,19 @@
 
 import akka.Done
 import akka.util.ByteString
-<<<<<<< HEAD
 import software.amazon.awssdk.services.kinesis.model.EncryptionType
 import software.amazon.kinesis.retrieval.KinesisClientRecord
 
 import scala.concurrent.{Future, Promise}
 
 case class KinesisRecord(
-  data: ByteString,
-  partitionKey: String,
-  explicitHashKey: Option[String],
-  sequenceNumber: String,
-  subSequenceNumber: Option[Long],
-  approximateArrivalTimestamp: Instant,
-  encryptionType: Option[EncryptionType]
-=======
-import com.amazonaws.services.kinesis.clientlibrary.types.UserRecord
-import com.amazonaws.services.kinesis.model.Record
-import java.time.Instant
-import scala.concurrent.{Future, Promise}
-
-case class KinesisRecord(
-    /** See [[com.amazonaws.services.kinesis.model.Record.getData]] for more details. */
     data: ByteString,
-    /** See [[com.amazonaws.services.kinesis.model.Record.getPartitionKey]] for more details. */
     partitionKey: String,
-    /** See [[com.amazonaws.services.kinesis.clientlibrary.types.UserRecord.getExplicitHashKey]] for more details. */
     explicitHashKey: Option[String],
-    /** See [[com.amazonaws.services.kinesis.model.Record.getSequenceNumber]] for more details. */
     sequenceNumber: String,
-    /** See [[com.amazonaws.services.kinesis.clientlibrary.types.UserRecord.getSubSequenceNumber]] for more details. */
     subSequenceNumber: Option[Long],
-    /** See [[com.amazonaws.services.kinesis.model.Record.getApproximateArrivalTimestamp]] for more details. */
     approximateArrivalTimestamp: Instant,
-    /** See [[com.amazonaws.services.kinesis.model.Record.getEncryptionType]] for more details. */
-    encryptionType: String
->>>>>>> fefa75d5
+    encryptionType: Option[EncryptionType]
 ) {
   private val completionPromise = Promise[Done]
 
@@ -60,28 +37,15 @@
 
   private[kinesis] def offsetString: String = {
     subSequenceNumber match {
-<<<<<<< HEAD
       case Some(definedSubSequence) =>
         s"Offset(sequenceNumber=$sequenceNumber, subSequenceNumber=$definedSubSequence)"
       case None => s"Offset(sequenceNumber=$sequenceNumber)"
-=======
-      case Some(definedSubSequence) => s"Offset(sequenceNumber=$sequenceNumber, subSequenceNumber=$definedSubSequence)"
-      case None                     => s"Offset(sequenceNumber=$sequenceNumber)"
->>>>>>> fefa75d5
     }
   }
 }
 
 object KinesisRecord {
-<<<<<<< HEAD
   def fromMutableRecord(record: KinesisClientRecord): KinesisRecord = {
-=======
-  def fromMutableRecord(record: Record): KinesisRecord = {
-    val (subSequenceNumber, explicitHashKey) = record match {
-      case userRecord: UserRecord => (Some(userRecord.getSubSequenceNumber), Option(userRecord.getExplicitHashKey))
-      case _                      => (None, None)
-    }
->>>>>>> fefa75d5
     KinesisRecord(
       data = ByteString(record.data()),
       partitionKey = record.partitionKey(),
